--- conflicted
+++ resolved
@@ -48,7 +48,6 @@
     return tmp_image_dir
 
 
-<<<<<<< HEAD
 @pytest.fixture()
 def get_example_s3_dataset():
     """Returns a path to a small s3 dataset"""
@@ -72,7 +71,8 @@
         "aaea36e9.jpg",
     ]
     return [f"{raw_path}{i}" for i in near_dups]
-=======
+
+
 @pytest.fixture(scope="session")
 def generate_local_dataset(tmp_path_factory, n_classes, images_per_class):
     """Generates n temporary images for testing and returns dir of images"""
@@ -82,5 +82,4 @@
 @pytest.fixture(scope="function")
 def generate_local_dataset_once(tmp_path_factory, n_classes, images_per_class):
     """Generates n temporary images for testing and returns dir of images"""
-    return generate_local_dataset_base(tmp_path_factory, n_classes, images_per_class)
->>>>>>> 4e3d7d1b
+    return generate_local_dataset_base(tmp_path_factory, n_classes, images_per_class)