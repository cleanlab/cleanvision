import os
import numpy as np
from PIL import Image
import pytest
import torchvision
from datasets import load_dataset
<<<<<<< HEAD

from cleanvision.dataset.fsspec_dataset import FSDataset
from cleanvision.imagelab import Imagelab
=======
from pathlib import Path
from cleanvision.dataset.folder_dataset import FolderDataset
from cleanvision import Imagelab
>>>>>>> 4e3d7d1b
from cleanvision.issue_managers.image_property import BrightnessProperty
from cleanvision.issue_managers.image_property_issue_manager import (
    compute_scores_wrapper,
)
from docs.source.tutorials.custom_issue_manager import CustomIssueManager


@pytest.mark.usefixtures("set_plt_show")
def test_example1(capsys, generate_local_dataset):
    imagelab = Imagelab(data_path=generate_local_dataset)  # initialize imagelab
    imagelab.list_default_issue_types()  # list default checks

    # ==== Test list_default_issue_types() lists all default isssue types====
    DEFAULT_ISSUE_TYPES = [
        "dark",
        "light",
        "odd_aspect_ratio",
        "low_information",
        "exact_duplicates",
        "near_duplicates",
        "blurry",
        "grayscale",
        "odd_size",
    ]
    captured = capsys.readouterr()

    for issue_type in DEFAULT_ISSUE_TYPES:
        assert issue_type in captured.out

    for issue_type in imagelab._issue_types:
        assert issue_type in captured.out

    # ===[TODO] Test visualize produces some result ===
    # imagelab.visualize()  # visualize random images in dataset

    # === Test find_issues() finds issues in dataset ===
    assert len(imagelab.issue_summary) == 0
    imagelab.find_issues()  # Find issues in the dataset
    assert len(imagelab.issue_summary) > 0

    # === Test report() produces print output ===
    captured = capsys.readouterr()
    imagelab.report()
    captured = capsys.readouterr()
    assert len(captured) > 0

    # === [TODO] Test visualize works as needed ===
    # imagelab.visualize(
    #     issue_types=["blurry"], num_images=8
    # )  # visualize images that have specific issues
    #
    # # Get all images with blurry issue type
    # blurry_images = imagelab.issues[
    #     imagelab.issues["is_blurry_issue"] == True
    #     ].index.to_list()
    # imagelab.visualize(image_files=blurry_images)  # visualize the given image files

    # === Test miscellaneous extra information about datasset
    assert set(imagelab.info.keys()) == set(DEFAULT_ISSUE_TYPES + ["statistics"])
    for key in ["color_space", "entropy", "brightness", "blurriness", "aspect_ratio"]:
        assert key in list(imagelab.info["statistics"].keys())


@pytest.mark.usefixtures("set_plt_show")
def test_example2(generate_local_dataset, tmp_path):
    imagelab = Imagelab(data_path=generate_local_dataset)  # initialize imagelab
    issue_types = {"near_duplicates": {}}
    imagelab.find_issues(issue_types)
    imagelab.report()
    save_folder = tmp_path / "T_save_folder/"

    imagelab.save(
        save_folder
    )  # optional, just included to show how to save/load this as a file

    # Check for additional types of issues using existing Imagelab
    imagelab = Imagelab.load(save_folder, generate_local_dataset)
    issue_types = {"light": {}, "low_information": {}}
    imagelab.find_issues(issue_types)
    imagelab.report()

    # Check for an issue with a different threshold
    issue_types = {"dark": {"threshold": 0.2}}
    imagelab.find_issues(issue_types)
    imagelab.report(issue_types=issue_types.keys())  # report only specific issues


@pytest.mark.usefixtures("set_plt_show")
def test_example3(generate_local_dataset):
    imagelab = Imagelab(data_path=generate_local_dataset)
    imagelab.find_issues()
    imagelab.report(["near_duplicates"])

    issue_types = {"near_duplicates": {"hash_type": "phash"}}
    imagelab.find_issues(issue_types)
    imagelab.report(issue_types=issue_types.keys())

    # Customize report and visualize

    # Change verbosity
    imagelab.report(verbosity=3)

    # Report arg values here will overwrite verbosity defaults
    # Find top examples suffering from issues that are not present in more than 1% of the dataset
    imagelab.report(max_prevalence=0.01)

    # Increase cell_size in the grid
    imagelab.visualize(issue_types=["light"], num_images=8, cell_size=(3, 3))


@pytest.mark.usefixtures("set_plt_show")
def test_example4(generate_local_dataset):
    imagelab = Imagelab(data_path=generate_local_dataset)
    issue_name = CustomIssueManager.issue_name
    imagelab.list_possible_issue_types()

    issue_types = {issue_name: {}}
    imagelab.find_issues(issue_types)  # check for custom issue type

    imagelab.find_issues()  # also check for default issue types
    imagelab.report()


@pytest.mark.usefixtures("set_plt_show")
def test_jobs(generate_local_dataset):
    imagelab = Imagelab(data_path=generate_local_dataset)
    imagelab.find_issues(n_jobs=1)


def test_compute_scores(generate_single_image_file):
    dataset = FSDataset(filepaths=[generate_single_image_file])
    image_properties = {
        "dark": BrightnessProperty("dark"),
        "light": BrightnessProperty("light"),
    }
    args = {
        "to_compute": ["dark", "light"],
        "index": generate_single_image_file,
        "dataset": dataset,
        "image_properties": image_properties,
    }
    _ = compute_scores_wrapper(args)


@pytest.mark.usefixtures("set_plt_show")
def test_example5(generate_local_dataset):
    imagelab = Imagelab(data_path=generate_local_dataset)
    imagelab.find_issues({"blurry": {}})
    imagelab.find_issues({"dark": {}})
    imagelab.report()
    # Also test the reverse direction:
    # TODO: this direction maybe can be made faster since blurry-check depends on dark-score
    imagelab = Imagelab(data_path=generate_local_dataset)
    imagelab.find_issues({"dark": {}})
    imagelab.find_issues({"blurry": {}})
    imagelab.report()


@pytest.mark.usefixtures("set_plt_show")
def test_hf_dataset_run(generate_local_dataset, n_classes, images_per_class):
    hf_dataset = load_dataset(
        "imagefolder", data_dir=generate_local_dataset, split="train"
    )
    imagelab = Imagelab(hf_dataset=hf_dataset, image_key="image")
    imagelab.find_issues()
    imagelab.report()
    assert len(imagelab.issues.columns) == 18
    assert len(imagelab.issues) == n_classes * images_per_class


@pytest.mark.usefixtures("set_plt_show")
def test_torch_dataset_run(generate_local_dataset, n_classes, images_per_class):
    torch_ds = torchvision.datasets.ImageFolder(root=generate_local_dataset)
    imagelab = Imagelab(torchvision_dataset=torch_ds)
    imagelab.find_issues()
    imagelab.report()
    assert len(imagelab.issues.columns) == 18
    assert len(imagelab.issues) == n_classes * images_per_class


@pytest.mark.usefixtures("set_plt_show")
def test_visualize_sample_images(generate_local_dataset):
    imagelab = Imagelab(data_path=generate_local_dataset)
    imagelab.visualize()


@pytest.mark.usefixtures("set_plt_show")
def test_visualize_given_imagefiles(generate_local_dataset):
    imagelab = Imagelab(data_path=generate_local_dataset)
    files = os.listdir(generate_local_dataset / "class_0")
    filepaths = [os.path.join(generate_local_dataset / "class_0", f) for f in files]
    imagelab.visualize(image_files=filepaths)


@pytest.mark.usefixtures("set_plt_show")
def test_filepath_dataset_run(generate_local_dataset, images_per_class):
    files = os.listdir(generate_local_dataset / "class_0")
    filepaths = [os.path.join(generate_local_dataset / "class_0", f) for f in files]
    imagelab = Imagelab(filepaths=filepaths)
    imagelab.find_issues()
    imagelab.report()
<<<<<<< HEAD
    assert len(imagelab.issues.columns) == 14
=======
    assert len(imagelab.issues.columns) == 18
>>>>>>> 4e3d7d1b
    assert len(imagelab.issues) == images_per_class


@pytest.mark.usefixtures("set_plt_show")
<<<<<<< HEAD
def test_s3_dataset(capsys, get_example_s3_filepaths):
    imagelab = Imagelab(filepaths=get_example_s3_filepaths)
    imagelab.find_issues(
        issue_types={
            "near_duplicates": {},
        }
    )
    assert len(imagelab.issues.columns) == 1
    captured = capsys.readouterr()
    imagelab.report()
    captured = capsys.readouterr()
    assert len(captured) > 0
=======
def test_filepath_dataset_size_negative(generate_local_dataset_once, images_per_class):
    """

    All images are same size, so no image should have an size issue

    """
    files = os.listdir(generate_local_dataset_once / "class_0")
    filepaths = [
        os.path.join(generate_local_dataset_once / "class_0", f) for f in files
    ]
    imagelab = Imagelab(filepaths=filepaths)
    imagelab.find_issues()
    assert len(imagelab.issues.columns) == 18
    assert len(imagelab.issues[imagelab.issues["is_odd_size_issue"]]) == 0


@pytest.mark.usefixtures("set_plt_show")
def test_filepath_dataset_size_to_large(generate_local_dataset_once, images_per_class):
    """
    Size issue is defined based on the area of an image. If the sqrt(width * height) is larger than the median
    sqrt(width * height)*threshold(default 10),is_odd_size_issue is set to True. In this example, the median area is sqrt(300x300) so 300.
    An image with 3001 x 3001 has an value of 3001 so its more than 10x smaller and thus should be flagged.
    """
    arr = np.random.randint(low=0, high=256, size=(3001, 3001, 3), dtype=np.uint8)
    img = Image.fromarray(arr, mode="RGB")
    img.save(Path(generate_local_dataset_once / "class_0" / "larger.png"))

    files = os.listdir(generate_local_dataset_once / "class_0")
    filepaths = [
        os.path.join(generate_local_dataset_once / "class_0", f) for f in files
    ]
    imagelab = Imagelab(filepaths=filepaths)
    imagelab.find_issues()
    assert len(imagelab.issues.columns) == 18
    assert len(imagelab.issues[imagelab.issues["is_odd_size_issue"]]) == 1


@pytest.mark.usefixtures("set_plt_show")
def test_filepath_dataset_size_to_small(generate_local_dataset_once, images_per_class):
    """
    Size issue is defined based on the area of an image. If the sqrt(width * height) is larger than the median
    sqrt(width * height)*threshold(default 10),is_odd_size_issue is set to True. In this example, the median area is sqrt(300x300) so 300.
    An image with 29 x 29 has an value of 29 so its more than 10x smaller and thus should be flagged.
    """
    arr = np.random.randint(
        low=0,
        high=256,
        size=(29, 29, 3),
        dtype=np.uint8,  # 30 x 30 pixel image should be detected
    )
    img = Image.fromarray(arr, mode="RGB")
    img.save(Path(generate_local_dataset_once / "class_0" / "smaller.png"))

    files = os.listdir(generate_local_dataset_once / "class_0")
    filepaths = [
        os.path.join(generate_local_dataset_once / "class_0", f) for f in files
    ]
    imagelab = Imagelab(filepaths=filepaths)
    imagelab.find_issues()
    assert len(imagelab.issues.columns) == 18
    assert len(imagelab.issues[imagelab.issues["is_odd_size_issue"]]) == 1


@pytest.mark.usefixtures("set_plt_show")
def test_filepath_dataset_size_custom_threshold(
    generate_local_dataset_once, images_per_class
):
    """
    With default threshold the small image would be flagged (See test_filepath_dataset_size_to_small). However,
     with a custom threshold of 11 instead of 10, the imaage is within the allowed range and should not be flagged.
    """
    arr = np.random.randint(
        low=0,
        high=256,
        size=(29, 29, 3),
        dtype=np.uint8,  # 29 x 29 pixel image should not be detected with threshold 11
    )
    img = Image.fromarray(arr, mode="RGB")
    img.save(Path(generate_local_dataset_once / "class_0" / "smaller.png"))

    files = os.listdir(generate_local_dataset_once / "class_0")
    filepaths = [
        os.path.join(generate_local_dataset_once / "class_0", f) for f in files
    ]
    imagelab = Imagelab(filepaths=filepaths)
    imagelab.find_issues({"odd_size": {"threshold": 11.0}})
    assert len(imagelab.issues.columns) == 2  # Only size
    assert len(imagelab.issues[imagelab.issues["is_odd_size_issue"]]) == 0
>>>>>>> 4e3d7d1b
<|MERGE_RESOLUTION|>--- conflicted
+++ resolved
@@ -4,15 +4,10 @@
 import pytest
 import torchvision
 from datasets import load_dataset
-<<<<<<< HEAD
 
 from cleanvision.dataset.fsspec_dataset import FSDataset
-from cleanvision.imagelab import Imagelab
-=======
 from pathlib import Path
-from cleanvision.dataset.folder_dataset import FolderDataset
 from cleanvision import Imagelab
->>>>>>> 4e3d7d1b
 from cleanvision.issue_managers.image_property import BrightnessProperty
 from cleanvision.issue_managers.image_property_issue_manager import (
     compute_scores_wrapper,
@@ -214,16 +209,11 @@
     imagelab = Imagelab(filepaths=filepaths)
     imagelab.find_issues()
     imagelab.report()
-<<<<<<< HEAD
-    assert len(imagelab.issues.columns) == 14
-=======
-    assert len(imagelab.issues.columns) == 18
->>>>>>> 4e3d7d1b
+    assert len(imagelab.issues.columns) == 18
     assert len(imagelab.issues) == images_per_class
 
 
 @pytest.mark.usefixtures("set_plt_show")
-<<<<<<< HEAD
 def test_s3_dataset(capsys, get_example_s3_filepaths):
     imagelab = Imagelab(filepaths=get_example_s3_filepaths)
     imagelab.find_issues(
@@ -231,12 +221,13 @@
             "near_duplicates": {},
         }
     )
-    assert len(imagelab.issues.columns) == 1
+    assert len(imagelab.issues.columns) == 2
     captured = capsys.readouterr()
     imagelab.report()
     captured = capsys.readouterr()
     assert len(captured) > 0
-=======
+
+
 def test_filepath_dataset_size_negative(generate_local_dataset_once, images_per_class):
     """
 
@@ -324,5 +315,4 @@
     imagelab = Imagelab(filepaths=filepaths)
     imagelab.find_issues({"odd_size": {"threshold": 11.0}})
     assert len(imagelab.issues.columns) == 2  # Only size
-    assert len(imagelab.issues[imagelab.issues["is_odd_size_issue"]]) == 0
->>>>>>> 4e3d7d1b
+    assert len(imagelab.issues[imagelab.issues["is_odd_size_issue"]]) == 0