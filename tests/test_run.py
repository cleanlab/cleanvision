import os
import numpy as np
from PIL import Image
import pytest
import torchvision
from datasets import load_dataset
from pathlib import Path
from cleanvision.dataset.folder_dataset import FolderDataset
from cleanvision import Imagelab
from cleanvision.issue_managers.image_property import BrightnessProperty
from cleanvision.issue_managers.image_property_issue_manager import (
    compute_scores_wrapper,
)
from docs.source.tutorials.custom_issue_manager import CustomIssueManager


@pytest.mark.usefixtures("set_plt_show")
def test_example1(capsys, generate_local_dataset):
    imagelab = Imagelab(data_path=generate_local_dataset)  # initialize imagelab
    imagelab.list_default_issue_types()  # list default checks

    # ==== Test list_default_issue_types() lists all default isssue types====
    DEFAULT_ISSUE_TYPES = [
        "dark",
        "light",
        "odd_aspect_ratio",
        "low_information",
        "exact_duplicates",
        "near_duplicates",
        "blurry",
        "grayscale",
        "odd_size",
    ]
    captured = capsys.readouterr()

    for issue_type in DEFAULT_ISSUE_TYPES:
        assert issue_type in captured.out

    for issue_type in imagelab._issue_types:
        assert issue_type in captured.out

    # ===[TODO] Test visualize produces some result ===
    # imagelab.visualize()  # visualize random images in dataset

    # === Test find_issues() finds issues in dataset ===
    assert len(imagelab.issue_summary) == 0
    imagelab.find_issues()  # Find issues in the dataset
    assert len(imagelab.issue_summary) > 0

    # === Test report() produces print output ===
    captured = capsys.readouterr()
    imagelab.report()
    captured = capsys.readouterr()
    assert len(captured) > 0

    # === [TODO] Test visualize works as needed ===
    # imagelab.visualize(
    #     issue_types=["blurry"], num_images=8
    # )  # visualize images that have specific issues
    #
    # # Get all images with blurry issue type
    # blurry_images = imagelab.issues[
    #     imagelab.issues["is_blurry_issue"] == True
    #     ].index.to_list()
    # imagelab.visualize(image_files=blurry_images)  # visualize the given image files

    # === Test miscellaneous extra information about datasset
    assert set(imagelab.info.keys()) == set(DEFAULT_ISSUE_TYPES + ["statistics"])
    for key in ["color_space", "entropy", "brightness", "blurriness", "aspect_ratio"]:
        assert key in list(imagelab.info["statistics"].keys())


@pytest.mark.usefixtures("set_plt_show")
def test_example2(generate_local_dataset, tmp_path):
    imagelab = Imagelab(data_path=generate_local_dataset)  # initialize imagelab
    issue_types = {"near_duplicates": {}}
    imagelab.find_issues(issue_types)
    imagelab.report()
    save_folder = tmp_path / "T_save_folder/"

    imagelab.save(
        save_folder
    )  # optional, just included to show how to save/load this as a file

    # Check for additional types of issues using existing Imagelab
    imagelab = Imagelab.load(save_folder, generate_local_dataset)
    issue_types = {"light": {}, "low_information": {}}
    imagelab.find_issues(issue_types)
    imagelab.report()

    # Check for an issue with a different threshold
    issue_types = {"dark": {"threshold": 0.2}}
    imagelab.find_issues(issue_types)
    imagelab.report(issue_types=issue_types.keys())  # report only specific issues


@pytest.mark.usefixtures("set_plt_show")
def test_example3(generate_local_dataset):
    imagelab = Imagelab(data_path=generate_local_dataset)
    imagelab.find_issues()
    imagelab.report(["near_duplicates"])

    issue_types = {"near_duplicates": {"hash_type": "phash"}}
    imagelab.find_issues(issue_types)
    imagelab.report(issue_types=issue_types.keys())

    # Customize report and visualize

    # Change verbosity
    imagelab.report(verbosity=3)

    # Report arg values here will overwrite verbosity defaults
    # Find top examples suffering from issues that are not present in more than 1% of the dataset
    imagelab.report(max_prevalence=0.01)

    # Increase cell_size in the grid
    imagelab.visualize(issue_types=["light"], num_images=8, cell_size=(3, 3))


@pytest.mark.usefixtures("set_plt_show")
def test_example4(generate_local_dataset):
    imagelab = Imagelab(data_path=generate_local_dataset)
    issue_name = CustomIssueManager.issue_name
    imagelab.list_possible_issue_types()

    issue_types = {issue_name: {}}
    imagelab.find_issues(issue_types)  # check for custom issue type

    imagelab.find_issues()  # also check for default issue types
    imagelab.report()


@pytest.mark.usefixtures("set_plt_show")
def test_jobs(generate_local_dataset):
    imagelab = Imagelab(data_path=generate_local_dataset)
    imagelab.find_issues(n_jobs=1)


def test_compute_scores(generate_single_image_file):
    dataset = FolderDataset(filepaths=[generate_single_image_file])
    image_properties = {
        "dark": BrightnessProperty("dark"),
        "light": BrightnessProperty("light"),
    }
    args = {
        "to_compute": ["dark", "light"],
        "index": generate_single_image_file,
        "dataset": dataset,
        "image_properties": image_properties,
    }
    _ = compute_scores_wrapper(args)


@pytest.mark.usefixtures("set_plt_show")
def test_example5(generate_local_dataset):
    imagelab = Imagelab(data_path=generate_local_dataset)
    imagelab.find_issues({"blurry": {}})
    imagelab.find_issues({"dark": {}})
    imagelab.report()
    # Also test the reverse direction:
    # TODO: this direction maybe can be made faster since blurry-check depends on dark-score
    imagelab = Imagelab(data_path=generate_local_dataset)
    imagelab.find_issues({"dark": {}})
    imagelab.find_issues({"blurry": {}})
    imagelab.report()


@pytest.mark.usefixtures("set_plt_show")
def test_hf_dataset_run(generate_local_dataset, n_classes, images_per_class):
    hf_dataset = load_dataset(
        "imagefolder", data_dir=generate_local_dataset, split="train"
    )
    imagelab = Imagelab(hf_dataset=hf_dataset, image_key="image")
    imagelab.find_issues()
    imagelab.report()
    assert len(imagelab.issues.columns) == 16
    assert len(imagelab.issues) == n_classes * images_per_class


@pytest.mark.usefixtures("set_plt_show")
def test_torch_dataset_run(generate_local_dataset, n_classes, images_per_class):
    torch_ds = torchvision.datasets.ImageFolder(root=generate_local_dataset)
    imagelab = Imagelab(torchvision_dataset=torch_ds)
    imagelab.find_issues()
    imagelab.report()
    assert len(imagelab.issues.columns) == 16
    assert len(imagelab.issues) == n_classes * images_per_class


@pytest.mark.usefixtures("set_plt_show")
def test_visualize_sample_images(generate_local_dataset):
    imagelab = Imagelab(data_path=generate_local_dataset)
    imagelab.visualize()


@pytest.mark.usefixtures("set_plt_show")
def test_visualize_given_imagefiles(generate_local_dataset):
    imagelab = Imagelab(data_path=generate_local_dataset)
    files = os.listdir(generate_local_dataset / "class_0")
    filepaths = [os.path.join(generate_local_dataset / "class_0", f) for f in files]
    imagelab.visualize(image_files=filepaths)


@pytest.mark.usefixtures("set_plt_show")
def test_filepath_dataset_run(generate_local_dataset, images_per_class):
    files = os.listdir(generate_local_dataset / "class_0")
    filepaths = [os.path.join(generate_local_dataset / "class_0", f) for f in files]
    imagelab = Imagelab(filepaths=filepaths)
    imagelab.find_issues()
    imagelab.report()
    assert len(imagelab.issues.columns) == 16
<<<<<<< HEAD
    assert len(imagelab.issues) == images_per_class


@pytest.mark.usefixtures("set_plt_show")
def test_filepath_dataset_size_negative(generate_local_dataset_once, images_per_class):
    """

    All images are same size, so no image should have an size issue

    """
    files = os.listdir(generate_local_dataset_once / "class_0")
    filepaths = [
        os.path.join(generate_local_dataset_once / "class_0", f) for f in files
    ]
    imagelab = Imagelab(filepaths=filepaths)
    imagelab.find_issues()
    assert len(imagelab.issues.columns) == 16
    assert len(imagelab.issues[imagelab.issues["is_odd_size_issue"]]) == 0


@pytest.mark.usefixtures("set_plt_show")
def test_filepath_dataset_size_to_large(generate_local_dataset_once, images_per_class):
    """
    Size issue is defined based on the area of an image. If the sqrt(width * height) is larger than the median
    sqrt(width * height)*threshold(default 10),is_odd_size_issue is set to True. In this example, the median area is sqrt(300x300) so 300.
    An image with 3001 x 3001 has an value of 3001 so its more than 10x smaller and thus should be flagged.
    """
    arr = np.random.randint(low=0, high=256, size=(3001, 3001, 3), dtype=np.uint8)
    img = Image.fromarray(arr, mode="RGB")
    img.save(Path(generate_local_dataset_once / "class_0" / "larger.png"))

    files = os.listdir(generate_local_dataset_once / "class_0")
    filepaths = [
        os.path.join(generate_local_dataset_once / "class_0", f) for f in files
    ]
    imagelab = Imagelab(filepaths=filepaths)
    imagelab.find_issues()
    assert len(imagelab.issues.columns) == 16
    assert len(imagelab.issues[imagelab.issues["is_odd_size_issue"]]) == 1


@pytest.mark.usefixtures("set_plt_show")
def test_filepath_dataset_size_to_small(generate_local_dataset_once, images_per_class):
    """
    Size issue is defined based on the area of an image. If the sqrt(width * height) is larger than the median
    sqrt(width * height)*threshold(default 10),is_odd_size_issue is set to True. In this example, the median area is sqrt(300x300) so 300.
    An image with 29 x 29 has an value of 29 so its more than 10x smaller and thus should be flagged.
    """
    arr = np.random.randint(
        low=0,
        high=256,
        size=(29, 29, 3),
        dtype=np.uint8,  # 30 x 30 pixel image should be detected
    )
    img = Image.fromarray(arr, mode="RGB")
    img.save(Path(generate_local_dataset_once / "class_0" / "smaller.png"))

    files = os.listdir(generate_local_dataset_once / "class_0")
    filepaths = [
        os.path.join(generate_local_dataset_once / "class_0", f) for f in files
    ]
    imagelab = Imagelab(filepaths=filepaths)
    imagelab.find_issues()
    assert len(imagelab.issues.columns) == 16
    assert len(imagelab.issues[imagelab.issues["is_odd_size_issue"]]) == 1


@pytest.mark.usefixtures("set_plt_show")
def test_filepath_dataset_size_custom_threshold(
    generate_local_dataset_once, images_per_class
):
    """
    With default threshold the small image would be flagged (See test_filepath_dataset_size_to_small). However,
     with a custom threshold of 11 instead of 10, the imaage is within the allowed range and should not be flagged.
    """
    arr = np.random.randint(
        low=0,
        high=256,
        size=(29, 29, 3),
        dtype=np.uint8,  # 29 x 29 pixel image should not be detected with threshold 11
    )
    img = Image.fromarray(arr, mode="RGB")
    img.save(Path(generate_local_dataset_once / "class_0" / "smaller.png"))

    files = os.listdir(generate_local_dataset_once / "class_0")
    filepaths = [
        os.path.join(generate_local_dataset_once / "class_0", f) for f in files
    ]
    imagelab = Imagelab(filepaths=filepaths)
    imagelab.find_issues({"odd_size": {"threshold": 11.0}})
    assert len(imagelab.issues.columns) == 2  # Only size
    assert len(imagelab.issues[imagelab.issues["is_odd_size_issue"]]) == 0
=======
    assert len(imagelab.issues) == images_per_class
>>>>>>> 7666c17d
<|MERGE_RESOLUTION|>--- conflicted
+++ resolved
@@ -209,7 +209,6 @@
     imagelab.find_issues()
     imagelab.report()
     assert len(imagelab.issues.columns) == 16
-<<<<<<< HEAD
     assert len(imagelab.issues) == images_per_class
 
 
@@ -301,7 +300,4 @@
     imagelab = Imagelab(filepaths=filepaths)
     imagelab.find_issues({"odd_size": {"threshold": 11.0}})
     assert len(imagelab.issues.columns) == 2  # Only size
-    assert len(imagelab.issues[imagelab.issues["is_odd_size_issue"]]) == 0
-=======
-    assert len(imagelab.issues) == images_per_class
->>>>>>> 7666c17d
+    assert len(imagelab.issues[imagelab.issues["is_odd_size_issue"]]) == 0