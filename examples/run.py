--- conflicted
+++ resolved
@@ -32,13 +32,8 @@
         imagelab.issues["blurry_bool"] == True
     ].index.to_list()
     imagelab.visualize(
-<<<<<<< HEAD
-        image_files=image_filepaths
-    )  # visualize images with given filepaths
-=======
         image_files=blurry_images
     )  # visualize the given image files
->>>>>>> b61af305
 
     # Miscellaneous extra information about dataset and its issues
     print(list(imagelab.info.keys()), "\n")
