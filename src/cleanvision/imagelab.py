--- conflicted
+++ resolved
@@ -26,7 +26,6 @@
     SIZE,
     IMAGE_PROPERTY_ISSUE_TYPES_LIST,
     DUPLICATE_ISSUE_TYPES_LIST,
-    SIZE_ISSUE_TYPES_LIST,
     SETS,
 )
 from cleanvision.utils.serialize import Serializer
@@ -163,11 +162,7 @@
                 IssueType.NEAR_DUPLICATES,
                 IssueType.BLURRY,
                 IssueType.GRAYSCALE,
-<<<<<<< HEAD
-                IssueType.SIZE,
-=======
                 IssueType.SIZE
->>>>>>> 68315c49
             ],
         }
 
@@ -324,8 +319,6 @@
                 group_name = IMAGE_PROPERTY
             elif issue_type in DUPLICATE_ISSUE_TYPES_LIST:
                 group_name = DUPLICATE
-            elif issue_type in SIZE_ISSUE_TYPES_LIST:
-                group_name = SIZE
             else:
                 issue_type_groups[issue_type] = params
 
@@ -467,8 +460,6 @@
             return self._issue_managers[IMAGE_PROPERTY]
         elif issue_type_str in DUPLICATE_ISSUE_TYPES_LIST:
             return self._issue_managers[DUPLICATE]
-        elif issue_type_str in SIZE_ISSUE_TYPES_LIST:
-            return self._issue_managers[SIZE]
         else:
             return self._issue_managers[issue_type_str]
 
