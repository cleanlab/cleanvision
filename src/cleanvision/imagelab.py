import os
import pickle
<<<<<<< HEAD
from typing import List, Dict, Any, Optional, Tuple, TypeVar
=======
from typing import List, Dict, Any, Optional, Tuple, Type
from typing import TypeVar
>>>>>>> c23059fa

import numpy as np
import pandas as pd

from cleanvision.issue_managers import (
    IssueType,
    IssueManagerFactory,
    ISSUE_MANAGER_REGISTRY,
)
from cleanvision.utils.base_issue_manager import IssueManager
from cleanvision.utils.constants import (
    IMAGE_PROPERTY,
    DUPLICATE,
    IMAGE_PROPERTY_ISSUE_TYPES_LIST,
    DUPLICATE_ISSUE_TYPES_LIST,
    SETS,
)
from cleanvision.utils.utils import get_filepaths, deep_update_dict
from cleanvision.utils.viz_manager import VizManager

OBJECT_FILENAME = "imagelab.pkl"
TImagelab = TypeVar("TImagelab", bound="Imagelab")


class Imagelab:
    def __init__(self, data_path: str) -> None:
        self.filepaths: List[str] = get_filepaths(data_path)
        self.num_images: int = len(self.filepaths)
        if self.num_images == 0:
            raise ValueError(f"No images found in the specified path:{data_path}")
        self.info: Dict[str, Any] = {"statistics": {}}
        self.issue_summary: pd.DataFrame = pd.DataFrame(columns=["issue_type"])
        self.issues: pd.DataFrame = pd.DataFrame(index=self.filepaths)
        self.issue_types: List[str] = []
        self.issue_managers: Dict[str, IssueManager] = {}
        # can be loaded from a file later
        self.config: Dict[str, Any] = self._set_default_config()
        self.path = ""

    def _set_default_config(self) -> Dict[str, Any]:
        return {
            "visualize_num_images_per_row": 4,
            "report_num_top_issues_values": [3, 5, 10, len(self.issue_types)],
            "report_examples_per_issue_values": [4, 8, 16, 32],
            "report_max_prevalence": 0.5,
            "default_issue_types": [
                IssueType.DARK,
                IssueType.LIGHT,
                IssueType.ODD_ASPECT_RATIO,
                IssueType.LOW_INFORMATION,
                IssueType.EXACT_DUPLICATES,
                IssueType.NEAR_DUPLICATES,
                IssueType.BLURRY,
                IssueType.GRAYSCALE,
            ],
        }

    def list_default_issue_types(self) -> None:
        print("Default issue type checked by Imagelab:\n")
        print(
            *[issue_type.value for issue_type in self.config["default_issue_types"]],
            sep="\n",
        )
        print("\n")

    def list_possible_issue_types(self) -> None:
        print("All possible issues checked by Imagelab:\n")
        issue_types = {issue_type.value for issue_type in IssueType}
        issue_types.update(ISSUE_MANAGER_REGISTRY.keys())
        print(*issue_types, sep="\n")
        print("\n")

    def _get_issues_to_compute(
        self, issue_types_with_params: Optional[Dict[str, Any]]
    ) -> Dict[str, Any]:
        if not issue_types_with_params:
            to_compute_issues_with_params: Dict[str, Any] = {
                issue_type.value: {}
                for issue_type in self.config["default_issue_types"]
            }
        else:
            to_compute_issues_with_params = {
                issue_type_str: params
                for issue_type_str, params in issue_types_with_params.items()
            }
        return to_compute_issues_with_params

    def find_issues(self, issue_types: Optional[Dict[str, Any]] = None) -> None:
        to_compute_issues_with_params = self._get_issues_to_compute(issue_types)
        print(
            f"Checking for {', '.join([issue_type for issue_type in to_compute_issues_with_params.keys()])} images ..."
        )

        # update issue_types
        self.issue_types = list(
            set(self.issue_types).union(set(to_compute_issues_with_params.keys()))
        )

        # set issue managers
        issue_type_groups = self._get_issue_type_groups(to_compute_issues_with_params)
        self._set_issue_managers(issue_type_groups)

        # find issues
        for issue_type_group, params in issue_type_groups.items():
            issue_manager = self.issue_managers[issue_type_group]
            issue_manager.find_issues(
                params=params, filepaths=self.filepaths, imagelab_info=self.info
            )

            # update issues, issue_summary and info
            self._update_issues(issue_manager.issues)
            self._update_issue_summary(issue_manager.summary)
            self._update_info(issue_manager.info)

        self.issue_summary = self.issue_summary.sort_values(
            by=["num_images"], ascending=False
        )
        self.issue_summary = self.issue_summary.reset_index(drop=True)
        return

    def _update_info(self, issue_manager_info: Dict[str, Any]) -> None:
        deep_update_dict(self.info, issue_manager_info)

    def _update_issue_summary(self, issue_manager_summary: pd.DataFrame) -> None:
        # Remove results for issue types computed again
        self.issue_summary = self.issue_summary[
            ~self.issue_summary["issue_type"].isin(issue_manager_summary["issue_type"])
        ]
        # concat new results
        self.issue_summary = pd.concat(
            [self.issue_summary, issue_manager_summary], axis=0, ignore_index=True
        )

    def _update_issues(self, issue_manager_issues: pd.DataFrame) -> None:
        columns_to_update, new_columns = [], []
        for column in issue_manager_issues.columns:
            if column in self.issues.columns:
                columns_to_update.append(column)
            else:
                new_columns.append(column)
        for column_name in columns_to_update:
            self.issues[column_name] = issue_manager_issues[column_name]
        self.issues = self.issues.join(issue_manager_issues[new_columns], how="left")

    def _get_issue_type_groups(
        self, issue_types_with_params: Dict[str, Any]
    ) -> Dict[str, Any]:
        issue_type_groups = {}

        for issue_type, params in issue_types_with_params.items():
            group_name = None
            if issue_type in IMAGE_PROPERTY_ISSUE_TYPES_LIST:
                group_name = IMAGE_PROPERTY
            elif issue_type in DUPLICATE_ISSUE_TYPES_LIST:
                group_name = DUPLICATE
            else:
                issue_type_groups[issue_type] = params

            if group_name:
                if issue_type_groups.get(group_name):
                    issue_type_groups[group_name][issue_type] = params
                else:
                    issue_type_groups[group_name] = {issue_type: params}
        return issue_type_groups

    def _set_issue_managers(self, issue_type_groups: Dict[str, Any]) -> None:
        for issue_type_group, params in issue_type_groups.items():
            self.issue_managers[issue_type_group] = IssueManagerFactory.from_str(
                issue_type_group
            )()

    def _get_topk_issues(self, num_top_issues: int, max_prevalence: float) -> List[str]:
        topk_issues = []
        # Assumes issue_summary is sorted in descending order
        for row in self.issue_summary.itertuples(index=False):
            if getattr(row, "num_images") / self.num_images < max_prevalence:
                topk_issues.append(getattr(row, "issue_type"))
            else:
                print(
                    f"Removing {getattr(row, 'issue_type')} from potential issues in the dataset as it exceeds "
                    f"max_prevalence={max_prevalence} "
                )
        return topk_issues[:num_top_issues]

    def _get_report_args(
        self, verbosity: int, user_supplied_args: Dict[str, Any]
    ) -> Dict[str, Any]:
        report_args = {
            "num_top_issues": self.config["report_num_top_issues_values"][
                verbosity - 1
            ],
            "max_prevalence": self.config["report_max_prevalence"],
            "examples_per_issue": self.config["report_examples_per_issue_values"][
                verbosity - 1
            ],
        }

        non_none_args = {
            arg: value for arg, value in user_supplied_args.items() if value is not None
        }

        return {**report_args, **non_none_args}

    def report(
        self,
        issue_types: Optional[List[str]] = None,
        num_top_issues: Optional[int] = None,
        max_prevalence: Optional[float] = None,
        examples_per_issue: Optional[int] = None,
        verbosity: int = 1,
    ) -> None:
        assert isinstance(verbosity, int) and 0 < verbosity < 5

        user_supplied_args = locals()
        report_args = self._get_report_args(verbosity, user_supplied_args)

        if issue_types:
            computed_issue_types = issue_types
        else:
            print("Top issues in the dataset\n")
            computed_issue_types = self._get_topk_issues(
                report_args["num_top_issues"], report_args["max_prevalence"]
            )
        issue_summary = self.issue_summary[
            self.issue_summary["issue_type"].isin(computed_issue_types)
        ]
        self.print_issue_summary(issue_summary)

        self.visualize(
            issue_types=computed_issue_types,
            examples_per_issue=report_args["examples_per_issue"],
        )

    def print_issue_summary(self, issue_summary: pd.DataFrame) -> None:
        issue_summary_copy = issue_summary.copy()
        issue_summary_copy.dropna(axis=1, how="all", inplace=True)
        issue_summary_copy.fillna("N/A", inplace=True)
        print(issue_summary_copy.to_markdown(), "\n")

    def _get_issue_manager(self, issue_type_str: str) -> IssueManager:
        if issue_type_str in IMAGE_PROPERTY_ISSUE_TYPES_LIST:
            return self.issue_managers[IMAGE_PROPERTY]
        elif issue_type_str in DUPLICATE_ISSUE_TYPES_LIST:
            return self.issue_managers[DUPLICATE]
        else:
            return self.issue_managers[issue_type_str]

    def _visualize(
        self,
        issue_type_str: str,
        examples_per_issue: int,
        cell_size: Tuple[int, int],
    ) -> None:
        issue_manager = self._get_issue_manager(issue_type_str)
        viz_name = issue_manager.visualization

        if viz_name == "individual_images":
            sorted_df = self.issues.sort_values(by=[f"{issue_type_str}_score"])
            sorted_df = sorted_df[sorted_df[f"{issue_type_str}_bool"] == 1]
            if len(sorted_df) < examples_per_issue:
                print(
                    f"Found {len(sorted_df)} examples of {issue_type_str} issue in the dataset."
                )
            else:
                print(f"\nTop {examples_per_issue} images with {issue_type_str} issue")

            sorted_filepaths = sorted_df.index[:examples_per_issue].tolist()
            if sorted_filepaths:
                VizManager.individual_images(
                    filepaths=sorted_filepaths,
                    ncols=self.config["visualize_num_images_per_row"],
                    cell_size=cell_size,
                    cmap="gray"
                    if issue_type_str == IssueType.GRAYSCALE.value
                    else None,
                )
        elif viz_name == "image_sets":
            image_sets = self.info[issue_type_str][SETS][:examples_per_issue]
            if len(image_sets) < examples_per_issue:
                print(
                    f"Found {len(image_sets)} sets of images with {issue_type_str} issue in the dataset."
                )
            else:
                print(
                    f"\nTop {examples_per_issue} sets of images with {issue_type_str} issue"
                )
            if image_sets:
                VizManager.image_sets(
                    image_sets,
                    ncols=self.config["visualize_num_images_per_row"],
                    cell_size=cell_size,
                )

    def visualize(
        self,
        image_files: Optional[List[str]] = None,
        issue_types: Optional[List[str]] = None,
        num_images: int = 4,
        examples_per_issue: int = 4,
        cell_size: Tuple[int, int] = (2, 2),
    ) -> None:
        if issue_types:
            for issue_type in issue_types:
                self._visualize(issue_type, examples_per_issue, cell_size)
        else:
            if not image_files:
                image_files = np.random.choice(
                    self.filepaths, num_images, replace=False
                )
            VizManager.individual_images(
                filepaths=image_files,
                ncols=self.config["visualize_num_images_per_row"],
                cell_size=cell_size,
            )

    # Todo: Improve mypy dict typechecking so this does not return any
    def get_stats(self) -> Dict[str, Any]:
        return self.info["statistics"]

    def save(self, path: str) -> None:
        """Saves this ImageLab to file (all files are in folder at path/).
        Your saved Imagelab should be loaded from the same version of the CleanVision package.
        This method does not save your image files.
        """
        if os.path.exists(path):
            print(
                f"WARNING: Existing files will be overwritten by newly saved files at: {path}"
            )
        else:
            os.mkdir(path)

        self.path = path
        object_file = os.path.join(self.path, OBJECT_FILENAME)
        with open(object_file, "wb") as f:
            pickle.dump(self, f)

        print(f"Saved Imagelab to folder: {path}")
        print(
            "The data path and dataset must be not be changed to maintain consistent state when loading this Imagelab"
        )

    @classmethod
    def load(
        cls: Type[TImagelab], path: str, data_path: Optional[str] = None
    ) -> TImagelab:
        """Loads Imagelab from file.
        `path` is the path to the saved Imagelab, not pickle file.
        `data_path` is the path to image dataset previously used in Imagelab.
        If the `data_path` is changed, Imagelab will not be loaded as some of its functionalities depend on it.
        You should be using the same version of the CleanVision package previously used when saving the Imagelab.
        """
        if not os.path.exists(path):
            raise ValueError(f"No folder found at specified path: {path}")

        object_file = os.path.join(path, OBJECT_FILENAME)
        with open(object_file, "rb") as f:
            imagelab: TImagelab = pickle.load(f)

        if data_path is not None:
            filepaths = get_filepaths(data_path)
            if set(filepaths) != set(imagelab.filepaths):
                raise ValueError(
                    "Absolute path of image(s) has changed in the dataset. Cannot load Imagelab."
                )
        print("Successfully loaded Imagelab")
        return imagelab<|MERGE_RESOLUTION|>--- conflicted
+++ resolved
@@ -1,11 +1,6 @@
 import os
 import pickle
-<<<<<<< HEAD
-from typing import List, Dict, Any, Optional, Tuple, TypeVar
-=======
-from typing import List, Dict, Any, Optional, Tuple, Type
-from typing import TypeVar
->>>>>>> c23059fa
+from typing import List, Dict, Any, Optional, Tuple, TypeVar, Type
 
 import numpy as np
 import pandas as pd
@@ -69,7 +64,6 @@
             *[issue_type.value for issue_type in self.config["default_issue_types"]],
             sep="\n",
         )
-        print("\n")
 
     def list_possible_issue_types(self) -> None:
         print("All possible issues checked by Imagelab:\n")
