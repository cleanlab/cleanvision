--- conflicted
+++ resolved
@@ -180,8 +180,7 @@
         return to_compute_issues_with_params
 
     def find_issues(
-<<<<<<< HEAD
-        self, issue_types: Optional[Dict[str, Dict[str, Any]]] = None
+        self, issue_types: Optional[Dict[str, Any]] = None, n_jobs: Optional[int] = None
     ) -> None:
         """Finds issues in the dataset.
         If `issue_types` is not provided, dataset is checked for a default set of issue types.
@@ -224,10 +223,6 @@
 
 
         """
-=======
-        self, issue_types: Optional[Dict[str, Any]] = None, n_jobs: Optional[int] = None
-    ) -> None:
->>>>>>> 2abf7446
         to_compute_issues_with_params = self._get_issues_to_compute(issue_types)
         print(
             f"Checking for {', '.join([issue_type for issue_type in to_compute_issues_with_params.keys()])} images ..."
@@ -246,14 +241,10 @@
         for issue_type_group, params in issue_type_groups.items():
             issue_manager = self._issue_managers[issue_type_group]
             issue_manager.find_issues(
-<<<<<<< HEAD
-                params=params, filepaths=self._filepaths, imagelab_info=self.info
-=======
                 params=params,
-                filepaths=self.filepaths,
+                filepaths=self._filepaths,
                 imagelab_info=self.info,
                 n_jobs=n_jobs,
->>>>>>> 2abf7446
             )
 
             # update issues, issue_summary and info
