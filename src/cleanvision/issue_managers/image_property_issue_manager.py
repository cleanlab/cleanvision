import multiprocessing
from typing import Dict, Any, List, Set, Optional

import pandas as pd
from PIL import Image
from tqdm import tqdm

from cleanvision.issue_managers import register_issue_manager, IssueType
from cleanvision.issue_managers.image_property import (
    BrightnessProperty,
    AspectRatioProperty,
    EntropyProperty,
    BlurrinessProperty,
    ColorSpaceProperty,
)
from cleanvision.issue_managers.image_property import (
    calc_brightness,
    calc_aspect_ratio,
    calc_entropy,
    calc_blurriness,
    calc_color_space,
)
from cleanvision.utils.base_issue_manager import IssueManager
from cleanvision.utils.constants import IMAGE_PROPERTY
<<<<<<< HEAD
from cleanvision.utils.utils import get_max_n_jobs

import multiprocessing
from cleanvision.issue_managers.image_property import (
    calc_brightness,
    calc_aspect_ratio,
    calc_entropy,
    calc_blurriness,
    calc_color_space,
)
=======
from cleanvision.utils.utils import get_max_n_jobs, get_is_issue_colname
>>>>>>> 8ef18827


def compute_scores(
    path: str,
    to_compute: List[str],
) -> Dict[str, Any]:
    compute_functions = {
        IssueType.DARK.value: calc_brightness,
        IssueType.LIGHT.value: calc_brightness,
        IssueType.ODD_ASPECT_RATIO.value: calc_aspect_ratio,
        IssueType.LOW_INFORMATION.value: calc_entropy,
        IssueType.BLURRY.value: calc_blurriness,
        IssueType.GRAYSCALE.value: calc_color_space,
    }
    image = Image.open(path)
    results: Dict[str, Any] = {}
    results["path"] = path
    for issue_type in to_compute:
        results[issue_type] = compute_functions[issue_type](image)
    return results


def compute_scores_wrapper(arg: Dict[str, Any]) -> Dict[str, Any]:
    to_compute = arg["to_compute"]
    path = arg["path"]
    return compute_scores(path, to_compute)


# Combined all issues which are to be detected using image properties under one class to save time on loading image
@register_issue_manager(IMAGE_PROPERTY)
class ImagePropertyIssueManager(IssueManager):
    issue_name: str = IMAGE_PROPERTY
    visualization: str = "individual_images"

    def __init__(self) -> None:
        super().__init__()
        self.issue_types: List[str] = []
        self.params = self.get_default_params()
        self.image_properties = self._get_image_properties()

    def get_default_params(self) -> Dict[str, Any]:
        return {
            IssueType.DARK.value: {"threshold": 0.22},
            IssueType.LIGHT.value: {"threshold": 0.05},
            IssueType.ODD_ASPECT_RATIO.value: {"threshold": 0.5},
            # todo: check low complexity params on a different dataset
            IssueType.LOW_INFORMATION.value: {
                "threshold": 0.3,
                "normalizing_factor": 0.1,
            },
            IssueType.BLURRY.value: {"threshold": 0.3, "normalizing_factor": 0.001},
            IssueType.GRAYSCALE.value: {},
        }

    def update_params(self, params: Dict[str, Any]) -> None:
        for issue_type in self.params:
            non_none_params = {
                k: v for k, v in params.get(issue_type, {}).items() if v is not None
            }
            self.params[issue_type] = {**self.params[issue_type], **non_none_params}

    def _get_image_properties(self) -> Dict[str, Any]:
        return {
            IssueType.DARK.value: BrightnessProperty(IssueType.DARK),
            IssueType.LIGHT.value: BrightnessProperty(IssueType.LIGHT),
            IssueType.ODD_ASPECT_RATIO.value: AspectRatioProperty(),
            IssueType.LOW_INFORMATION.value: EntropyProperty(),
            IssueType.BLURRY.value: BlurrinessProperty(),
            IssueType.GRAYSCALE.value: ColorSpaceProperty(),
        }

    def _get_defer_set(
        self, issue_types: List[str], imagelab_info: Dict[str, Any]
    ) -> Set[str]:
        defer_set = set()

        # Add precomputed issues to defer set
        for issue_type in issue_types:
            image_property = self.image_properties[issue_type].name
            if image_property in imagelab_info[
                "statistics"
            ] or image_property in imagelab_info.get(
                issue_type, {}
            ):  # todo: check not needed as properties always added in imagelab["statistics"]
                defer_set.add(issue_type)

        # Add issues using same property
        if {IssueType.LIGHT.value, IssueType.DARK.value}.issubset(set(issue_types)):
            defer_set.add(IssueType.LIGHT.value)
        return defer_set

    def find_issues(
        self,
        *,
        params: Optional[Dict[str, Any]] = None,
        filepaths: Optional[List[str]] = None,
        imagelab_info: Optional[Dict[str, Any]] = None,
        n_jobs: Optional[int] = None,
        **kwargs: Any,
    ) -> None:
        super().find_issues(**kwargs)
        assert params is not None
        assert imagelab_info is not None
        assert filepaths is not None

        self.issue_types = list(params.keys())
        self.update_params(params)

        defer_set = self._get_defer_set(self.issue_types, imagelab_info)

        to_be_computed = list(set(self.issue_types).difference(defer_set))
        raw_scores: Dict[str, Any] = {issue_type: [] for issue_type in to_be_computed}
        if to_be_computed:
            if n_jobs is None:
                n_jobs = get_max_n_jobs()

            results: List[Any] = []
            if n_jobs == 1:
                for path in tqdm(filepaths):
                    results.append(compute_scores(path, to_be_computed))
            else:
                args = [
                    {"to_compute": to_be_computed, "path": path}
                    for i, path in enumerate(filepaths)
                ]
                with multiprocessing.Pool(n_jobs) as p:
                    results = list(
                        tqdm(
                            p.imap_unordered(
                                compute_scores_wrapper, args, chunksize=10
                            ),
                            total=len(filepaths),
                        )
                    )

<<<<<<< HEAD
                results = sorted(results, key=lambda r: r["path"])
=======
                results = sorted(results, key=lambda r: r["path"])  # type:ignore
>>>>>>> 8ef18827

            for result in results:
                for issue_type in to_be_computed:
                    raw_scores[issue_type].append(result[issue_type])

        # update info
        self.update_info(raw_scores)

        # Init issues, summary
        self.issues = pd.DataFrame(index=filepaths)
        summary_dict = {}

        for issue_type in self.issue_types:
            image_property = self.image_properties[issue_type].name
            if image_property in imagelab_info["statistics"]:
                property_values = imagelab_info["statistics"][image_property]
            else:
                property_values = self.info["statistics"][image_property]

            scores = self.image_properties[issue_type].get_scores(
                raw_scores=property_values, **self.params[issue_type]
            )

            # Update issues
            self.issues[f"{issue_type}_score"] = scores
            self.issues[get_is_issue_colname(issue_type)] = self.image_properties[
                issue_type
            ].mark_issue(scores, self.params[issue_type].get("threshold"))

            summary_dict[issue_type] = self._compute_summary(
                self.issues[get_is_issue_colname(issue_type)]
            )

        # update issues and summary
        self.update_summary(summary_dict)
        return

    def update_info(self, raw_scores: Dict[str, Any]) -> None:
        for issue_type, scores in raw_scores.items():
            # todo: add a way to update info for image properties which are not stats
            if self.image_properties[issue_type].name is not None:
                self.info["statistics"][self.image_properties[issue_type].name] = scores

    def update_summary(self, summary_dict: Dict[str, Any]) -> None:
        summary_df = pd.DataFrame.from_dict(summary_dict, orient="index")
        self.summary = summary_df.reset_index()
        self.summary = self.summary.rename(columns={"index": "issue_type"})
        self.summary = self.summary.astype({"num_images": int, "issue_type": str})<|MERGE_RESOLUTION|>--- conflicted
+++ resolved
@@ -22,20 +22,7 @@
 )
 from cleanvision.utils.base_issue_manager import IssueManager
 from cleanvision.utils.constants import IMAGE_PROPERTY
-<<<<<<< HEAD
-from cleanvision.utils.utils import get_max_n_jobs
-
-import multiprocessing
-from cleanvision.issue_managers.image_property import (
-    calc_brightness,
-    calc_aspect_ratio,
-    calc_entropy,
-    calc_blurriness,
-    calc_color_space,
-)
-=======
 from cleanvision.utils.utils import get_max_n_jobs, get_is_issue_colname
->>>>>>> 8ef18827
 
 
 def compute_scores(
@@ -171,11 +158,7 @@
                         )
                     )
 
-<<<<<<< HEAD
-                results = sorted(results, key=lambda r: r["path"])
-=======
                 results = sorted(results, key=lambda r: r["path"])  # type:ignore
->>>>>>> 8ef18827
 
             for result in results:
                 for issue_type in to_be_computed:
