--- conflicted
+++ resolved
@@ -33,16 +33,8 @@
 ]
 
 templates_path = ["_templates"]
-<<<<<<< HEAD
-exclude_patterns = [
-    "cleanvision/issue_managers/*",
-    "cleanvision/utils/*",
-    "cleanvision/dataset/*",
-]
-=======
 
 exclude_patterns = []
->>>>>>> efe083c5
 
 # --------- Autodoc configuration --------------------------------------------
 
