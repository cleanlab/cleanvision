--- conflicted
+++ resolved
@@ -2,14 +2,9 @@
 
 import pandas as pd
 
-<<<<<<< HEAD
-from clean_vision.issue_managers import IssueManagerFactory, IssueType
-from clean_vision.utils.constants import IMAGE_PROPERTY, IMAGE_PROPERTY_ISSUE_TYPES_LIST
-=======
 from clean_vision.utils.constants import IMAGE_PROPERTY
 from clean_vision.utils.issue_manager_factory import _IssueManagerFactory
 from clean_vision.utils.issue_types import IssueType
->>>>>>> 9f87cbd1
 from clean_vision.utils.utils import get_filepaths
 from clean_vision.utils.viz_manager import VizManager
 
@@ -18,52 +13,25 @@
     def __init__(self, data_path):
         self.filepaths = get_filepaths(data_path)
         self.num_images = len(self.filepaths)
-<<<<<<< HEAD
         self.info = {}  # todo initialize with stats
         self.issue_summary = pd.DataFrame()
-        # self.issues = pd.DataFrame(self.filepaths, columns=["image_path"])
-=======
-        self.info = {}
-        self.issue_summary = pd.DataFrame()
->>>>>>> 9f87cbd1
         self.issues = pd.DataFrame(index=self.filepaths)
         self.issue_types = []
         self.issue_managers = {}
         # can be loaded from a file later
-<<<<<<< HEAD
-        self._set_default_config()
-
-    def list_default_issue_types(self):
-        print(*self.config["default_issue_types"], sep="\n")
-
-    def list_possible_issue_types(self):
-        print(*list(IssueType), sep="\n")
-
-    def _set_default_config(self):
-        self.config = {
-=======
         self.config = self._set_default_config()
 
     def _set_default_config(self):
         return {
->>>>>>> 9f87cbd1
             "visualize_num_images_per_row": 4,
             "report_num_top_issues_values": [3, 5, 10, len(self.issue_types)],
             "report_examples_per_issue_values": [4, 8, 16, 32],
             "report_max_prevalence": 0.5,
-<<<<<<< HEAD
-            "default_issue_types": [IssueType.DARK, IssueType.LIGHT],
-=======
->>>>>>> 9f87cbd1
         }
 
     def _get_issues_to_compute(self, issue_types):
         if issue_types is None or len(issue_types) == 0:
-<<<<<<< HEAD
-            all_issues = self.config["default_issue_types"]
-=======
             all_issues = list(IssueType)
->>>>>>> 9f87cbd1
         else:
             all_issues = []
             for issue_type_str, hyperparameters in issue_types.items():
@@ -85,11 +53,7 @@
             to_compute_issues,
         )
 
-<<<<<<< HEAD
-        for issue_type, issue_manager in self.issue_managers.items():
-=======
         for issue_manager in self.issue_managers.values():
->>>>>>> 9f87cbd1
             issue_manager.find_issues(self.filepaths, self.info)
 
             # update issues, issue_summary and info
@@ -110,38 +74,13 @@
             if issue_type.value in IMAGE_PROPERTY_ISSUE_TYPES_LIST:
                 image_property_issues_types.append(issue_type)
             else:
-<<<<<<< HEAD
-                self.issue_managers[issue_type] = IssueManagerFactory.from_str(
+                self.issue_managers[issue_type] = _IssueManagerFactory.from_str(
                     issue_type.value
                 )()
 
-        if len(image_property_issues_types) > 0:
+        if image_property_issues:
             if IMAGE_PROPERTY in self.issue_managers:
                 # todo: do not re-use the same object, create a new issue_manager
-                self.issue_managers[IMAGE_PROPERTY].add_issue_types(
-                    image_property_issues_types
-                )
-            else:
-                self.issue_managers[IMAGE_PROPERTY] = IssueManagerFactory.from_str(
-                    IMAGE_PROPERTY
-                )(image_property_issues_types)
-
-    def _get_topk_issues(self, num_top_issues, max_prevalence):
-        topk_issues = []
-        for idx, row in self.issue_summary.iterrows():
-            if row["num_images"] / self.num_images < max_prevalence:
-                topk_issues.append(row["issue_type"])
-            else:
-                print(
-                    f"Dropping {row['issue_type']} as a possible issue since it's present in more than {max_prevalence * 100} percent of the images"
-                )
-=======
-                self.issue_managers[issue_type] = _IssueManagerFactory.from_str(
-                    issue_type.value
-                )
-
-        if image_property_issues:
-            if IMAGE_PROPERTY in self.issue_managers:
                 self.issue_managers[IMAGE_PROPERTY].add_issue_types(
                     image_property_issues
                 )
@@ -155,7 +94,6 @@
         for row in self.issue_summary.itertuples(index=False):
             if getattr(row, "num_images") / self.num_images < max_prevalence:
                 topk_issues.append(getattr(row, "issue_type"))
->>>>>>> 9f87cbd1
         return topk_issues[:num_top_issues]
 
     def _get_report_args(self, verbosity, user_supplied_args):
@@ -193,11 +131,7 @@
             self.issue_summary["issue_type"].isin(top_issues)
         ]
 
-<<<<<<< HEAD
-        print(f"Top issues in the dataset\n")
-=======
         print("Top issues in the dataset\n")
->>>>>>> 9f87cbd1
         print(top_issue_summary.to_markdown(), "\n")
 
         self.visualize(top_issues, report_args["examples_per_issue"])
@@ -206,10 +140,6 @@
         if issue_type_str in [
             IssueType.DARK_IMAGES.value,
             IssueType.LIGHT_IMAGES.value,
-<<<<<<< HEAD
-            IssueType.CUSTOM_IMAGES.value,
-=======
->>>>>>> 9f87cbd1
         ]:
             sorted_df = self.issues.sort_values(by=[f"{issue_type_str}_score"])
             sorted_df = sorted_df[sorted_df[f"{issue_type_str}_bool"] == 1]
@@ -229,18 +159,7 @@
                 ncols=self.config["visualize_num_images_per_row"],
                 figsize=figsize,
             )
-<<<<<<< HEAD
 
     def visualize(self, issue_types, examples_per_issue=4, figsize=(8, 8)):
         for issue_type in issue_types:
-            self._visualize(issue_type, examples_per_issue, figsize)
-
-
-# registration method for issues
-# print statement for max_prevalence
-=======
-
-    def visualize(self, issue_types, examples_per_issue=4, figsize=(8, 8)):
-        for issue_type in issue_types:
-            self._visualize(issue_type, examples_per_issue, figsize)
->>>>>>> 9f87cbd1
+            self._visualize(issue_type, examples_per_issue, figsize)