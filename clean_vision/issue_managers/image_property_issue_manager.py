--- conflicted
+++ resolved
@@ -2,18 +2,6 @@
 from PIL import Image
 from tqdm import tqdm
 
-<<<<<<< HEAD
-from clean_vision.issue_managers import register_issue_manager, IssueType
-from clean_vision.utils.base_issue_manager import IssueManager
-from clean_vision.utils.constants import IMAGE_PROPERTY
-from clean_vision.utils.image_property_helpers import BrightnessHelper
-
-
-# Combined all issues which are to be detected using image properties under one class to save time on loading image
-@register_issue_manager(IMAGE_PROPERTY)
-class ImagePropertyIssueManager(IssueManager):
-    def __init__(self, issue_types, params_dict):  # todo
-=======
 from clean_vision.issue_managers.base_issue_manager import IssueManager
 from clean_vision.issue_managers.image_property_helpers import BrightnessHelper
 from clean_vision.utils.constants import IMAGE_PROPERTY
@@ -21,53 +9,27 @@
 
 
 # Combined all issues which are to be detected using image properties under one class to save time on loading image
+@register_issue_manager(IMAGE_PROPERTY)
 class ImagePropertyIssueManager(IssueManager):
     issue_name = IMAGE_PROPERTY
 
-    def __init__(self, issue_types):
->>>>>>> 9f87cbd1
+    def __init__(self, issue_types, params_dict):  # todo
         super().__init__()
         self.issue_types_computed = {
             issue_type: False for issue_type in issue_types
         }  # Flag for computed issues, False if not computed
         self.issue_helpers = self._get_default_issue_helpers()
-<<<<<<< HEAD
         # todo: set config using params_dict
-
-    @classmethod
-    @property
-    def issue_name(cls):
-        return IMAGE_PROPERTY
-
-    def _get_default_issue_helpers(self):
-        return {
-            IssueType.DARK: BrightnessHelper(IssueType.DARK),
-            IssueType.LIGHT: BrightnessHelper(IssueType.LIGHT),
-=======
 
     def _get_default_issue_helpers(self):
         return {
             IssueType.DARK_IMAGES: BrightnessHelper(IssueType.DARK_IMAGES),
             IssueType.LIGHT_IMAGES: BrightnessHelper(IssueType.LIGHT_IMAGES),
->>>>>>> 9f87cbd1
         }
 
     def _get_defer_set(self, to_be_computed):
         skip_set = set()
         for issue_type in to_be_computed:
-<<<<<<< HEAD
-            if issue_type.name == IssueType.LIGHT.name:
-                # add light images to skip set if dark images already computed
-                # or dark images is also present in to_be_computed set
-                if (
-                    self.issue_types_computed.get(IssueType.DARK, False)
-                    or IssueType.DARK in to_be_computed
-                ):
-                    skip_set.add(issue_type)
-            elif issue_type.name == IssueType.DARK.name:
-                # add dark images to skip set if light images already computed
-                if self.issue_types_computed.get(IssueType.LIGHT, False):
-=======
             if issue_type.name == IssueType.LIGHT_IMAGES.name:
                 # add light images to skip set if dark images already computed
                 # or dark images is also present in to_be_computed set
@@ -79,7 +41,6 @@
             elif issue_type.name == IssueType.DARK_IMAGES.name:
                 # add dark images to skip set if light images already computed
                 if self.issue_types_computed.get(IssueType.LIGHT_IMAGES, False):
->>>>>>> 9f87cbd1
                     skip_set.add(issue_type)
         return skip_set
 
@@ -97,14 +58,10 @@
         defer_set = self._get_defer_set(to_be_computed)
 
         # Calculate raw scores for each issue, re-use previously computed properties
-<<<<<<< HEAD
         # todo: find issues for which raw_score calculation is required, exclude deferred, reuse issues
         # todo: update info
         # todo: calculate raw_scores for these issues
         # todo: updates scores of remaining issues
-
-=======
->>>>>>> 9f87cbd1
         raw_scores = {issue_type.property: [] for issue_type in to_be_computed}
 
         if len(set(to_be_computed).difference(defer_set)) > 0:
@@ -151,13 +108,8 @@
         self._mark_computed(to_be_computed)
         return
 
-<<<<<<< HEAD
-    def update_summary(self, summary):
-        summary_df = pd.DataFrame.from_dict(summary, orient="index")
-=======
     def update_summary(self, summary_dict: dict):
         summary_df = pd.DataFrame.from_dict(summary_dict, orient="index")
->>>>>>> 9f87cbd1
         self.summary = summary_df.reset_index(names="issue_type")
 
     def _mark_computed(self, issue_types):
