import importlib
import os
from enum import Enum
from typing import List, Type

from cleanvision.utils.base_issue_manager import IssueManager


class IssueType(Enum):
    DARK = "Dark"
    LIGHT = "Light"
    ODD_ASPECT_RATIO = "OddAspectRatio"
    LOW_INFORMATION = "LowInformation"
    CUSTOM = "Custom"


ISSUE_MANAGER_REGISTRY = {}


class IssueManagerFactory:
    """Factory class for constructing concrete issue managers."""

    @classmethod
    def from_str(cls, issue_type: str) -> Type[IssueManager]:
        """Constructs a concrete issue manager from a string."""
        if isinstance(issue_type, list):
            raise ValueError(
                "issue_type must be a string, not a list. Try using from_list instead."
            )
        return ISSUE_MANAGER_REGISTRY[issue_type]

    @classmethod
    def from_list(cls, issue_types: List[str]) -> List[Type[IssueManager]]:
        """Constructs a list of concrete issue managers from a list of strings."""
        return [ISSUE_MANAGER_REGISTRY[issue_type] for issue_type in issue_types]


def register_issue_manager(name):
    def register_issue_manager_cls(cls):
        if name in ISSUE_MANAGER_REGISTRY:
            return ISSUE_MANAGER_REGISTRY[name]
        if not issubclass(cls, IssueManager):
            raise ValueError("{} must extend IssueManager".format(cls.__name__))

        ISSUE_MANAGER_REGISTRY[name] = cls
        return cls

    return register_issue_manager_cls


for file in os.listdir(os.path.dirname(__file__)):
    if (
        file.endswith("issue_manager.py")
        and not file.startswith("_")
        and not file.startswith(".")
    ):
        module_name = file[: file.find(".py")]
        module = importlib.import_module(
            "cleanvision.issue_managers" + "." + module_name
<<<<<<< HEAD
        )
=======
        )
>>>>>>> d3811b28
<|MERGE_RESOLUTION|>--- conflicted
+++ resolved
@@ -57,8 +57,4 @@
         module_name = file[: file.find(".py")]
         module = importlib.import_module(
             "cleanvision.issue_managers" + "." + module_name
-<<<<<<< HEAD
-        )
-=======
-        )
->>>>>>> d3811b28
+        )