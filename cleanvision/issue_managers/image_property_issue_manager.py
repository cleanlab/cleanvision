--- conflicted
+++ resolved
@@ -3,16 +3,10 @@
 from tqdm import tqdm
 
 from cleanvision.issue_managers import register_issue_manager, IssueType
-<<<<<<< HEAD
-from cleanvision.issue_managers.image_property_helpers import (
-    BrightnessHelper,
-    AspectRatioHelper,
-    EntropyHelper,
-=======
 from cleanvision.issue_managers.image_property import (
     BrightnessProperty,
     AspectRatioProperty,
->>>>>>> c376a547
+    EntropyProperty,
 )
 from cleanvision.utils.base_issue_manager import IssueManager
 from cleanvision.utils.constants import IMAGE_PROPERTY
@@ -50,16 +44,10 @@
 
     def _get_default_image_property(self):
         return {
-<<<<<<< HEAD
-            IssueType.DARK: BrightnessHelper(IssueType.DARK),
-            IssueType.LIGHT: BrightnessHelper(IssueType.LIGHT),
-            IssueType.EXTREME_ASPECT_RATIO: AspectRatioHelper(),
-            IssueType.LOW_INFORMATION: EntropyHelper(),
-=======
             IssueType.DARK: BrightnessProperty(IssueType.DARK),
             IssueType.LIGHT: BrightnessProperty(IssueType.LIGHT),
             IssueType.EXTREME_ASPECT_RATIO: AspectRatioProperty(),
->>>>>>> c376a547
+            IssueType.LOW_INFORMATION: EntropyProperty(),
         }
 
     def _get_defer_set(self, imagelab_info):
@@ -113,13 +101,9 @@
             else:
                 property_values = self.info["statistics"][image_property]
 
-<<<<<<< HEAD
-            scores = self.issue_helpers[issue_type].get_scores(
+            scores = self.image_property[issue_type].get_scores(
                 property_values, **self.params[issue_type]
             )
-=======
-            scores = self.image_property[issue_type].normalize(property_values)
->>>>>>> c376a547
 
             # Update issues
             self.issues[f"{issue_type.value}_score"] = scores
