import hashlib
from typing import Any, Dict, List, Optional

import imagehash
import pandas as pd
from PIL import Image
from tqdm import tqdm

from cleanvision.issue_managers import register_issue_manager, IssueType
from cleanvision.utils.base_issue_manager import IssueManager
from cleanvision.utils.constants import SETS, DUPLICATE


@register_issue_manager(DUPLICATE)
class DuplicateIssueManager(IssueManager):
    issue_name: str = DUPLICATE
    visualization: str = "image_sets"

<<<<<<< HEAD
    def __init__(self, params: Dict[str, Any]) -> None:
        super().__init__(params)
        self.issue_types: List[str] = list(params.keys())
=======
    def __init__(self, params):
        super().__init__()
        self.issue_types = list(params.keys())
        self.set_params(params)
>>>>>>> 749f6c77

    def get_default_params(self) -> Dict[str, Any]:
        return {
            IssueType.EXACT_DUPLICATES.value: {"hash_type": "md5"},
            IssueType.NEAR_DUPLICATES.value: {"hash_type": "whash", "hash_size": 8},
        }

<<<<<<< HEAD
    def set_params(self, params: Dict[str, Any]) -> None:
        updated_params = {}
=======
    def set_params(self, params):
        self.params = self.get_default_params()
>>>>>>> 749f6c77
        for issue_type in self.params:
            non_none_params = {
                k: v for k, v in params.get(issue_type, {}).items() if v is not None
            }
            self.params[issue_type] = {**self.params[issue_type], **non_none_params}

    @staticmethod
    def _get_hash(image: Image.Image, params: Dict[str, Any]) -> str:
        hash_type, hash_size = params["hash_type"], params.get("hash_size", None)
        if hash_type == "md5":
            return hashlib.md5(image.tobytes()).hexdigest()
        elif hash_type == "whash":
            return str(imagehash.whash(image, hash_size=hash_size))
        elif hash_type == "phash":
            return str(imagehash.phash(image, hash_size=hash_size))
        else:
            raise ValueError("Hash type not supported")

<<<<<<< HEAD
    def _get_issue_types_to_compute(self, imagelab_info: Dict[str, Any]) -> List[str]:
=======
    def _get_issue_types_to_compute(self, issue_types, imagelab_info):
>>>>>>> 749f6c77
        """Gets issue type for which computation needs to be done

        Only exact duplicate results are reused.
        Near duplicate hash computation is always done if specified in issue_types
        to reduce code complexity as it is parametric.

        Parameters
        ----------
        imagelab_info

        Returns
        -------
        to_compute : list
                     List of issue_types to run computation for
        """
        to_compute = []
        if SETS not in imagelab_info.get(IssueType.EXACT_DUPLICATES.value, {}):
            to_compute.append(IssueType.EXACT_DUPLICATES.value)
        if IssueType.NEAR_DUPLICATES.value in issue_types:
            to_compute.append(IssueType.NEAR_DUPLICATES.value)
        return to_compute

<<<<<<< HEAD
    def find_issues(
        self,
        *,
        filepaths: Optional[List[str]] = None,
        imagelab_info: Optional[Dict[str, Any]] = None,
        **kwargs: Any,
    ) -> None:
        super().find_issues(**kwargs)
        assert imagelab_info is not None
        assert filepaths is not None

        to_compute = self._get_issue_types_to_compute(imagelab_info)
        issue_type_hash_mapping: Dict[str, Any] = {
            issue_type: {} for issue_type in to_compute
        }
=======
    def find_issues(self, filepaths, imagelab_info):
        to_compute = self._get_issue_types_to_compute(self.issue_types, imagelab_info)
        issue_type_hash_mapping = {issue_type: {} for issue_type in to_compute}
>>>>>>> 749f6c77

        for path in tqdm(filepaths):
            image = Image.open(path)
            for issue_type in to_compute:
                hash = self._get_hash(image, self.params[issue_type])
                if hash in issue_type_hash_mapping[issue_type]:
                    issue_type_hash_mapping[issue_type][hash].append(path)
                else:
                    issue_type_hash_mapping[issue_type][hash] = [path]

        self.issues = pd.DataFrame(index=filepaths)
        self._update_info(self.issue_types, issue_type_hash_mapping, imagelab_info)
        self._update_issues()
        self._update_summary()

        return

    def _update_summary(self) -> None:
        summary_dict = {}
        for issue_type in self.issue_types:
            issues_boolean = self.issues[f"{issue_type}_bool"]
            summary_dict[issue_type] = self._compute_summary(issue_type)
        summary_df = pd.DataFrame.from_dict(summary_dict, orient="index")
        summary_df["issue_type"] = summary_df.index
        self.summary = summary_df.reset_index()

    def _compute_summary(self, issue_type: str) -> Dict[str, Any]:
        return {
            "num_images": self.issues[f"{issue_type}_bool"].sum(),
            "num_sets": len(self.info[issue_type][SETS]),
        }

    def _update_issues(self) -> None:
        for issue_type in self.issue_types:
            duplicated_images = []
            for s in self.info[issue_type][SETS]:
                duplicated_images.extend(s)
            self.issues[f"{issue_type}_bool"] = self.issues.index.to_series().apply(
                lambda x: True if x in duplicated_images else False
            )

<<<<<<< HEAD
    def _update_info(
        self,
        issue_type_hash_mapping: Dict[str, Any],
        imagelab_info: Dict[str, Any],
    ) -> None:
        if IssueType.EXACT_DUPLICATES.value in imagelab_info:
=======
    def _update_info(self, issue_types, issue_type_hash_mapping, imagelab_info):
        if IssueType.EXACT_DUPLICATES.value in issue_type_hash_mapping:
            self.info[IssueType.EXACT_DUPLICATES.value] = {
                SETS: self._get_duplicate_sets(
                    issue_type_hash_mapping[IssueType.EXACT_DUPLICATES.value]
                )
            }
        else:
>>>>>>> 749f6c77
            self.info[IssueType.EXACT_DUPLICATES.value] = {
                SETS: imagelab_info[IssueType.EXACT_DUPLICATES.value][SETS]
            }
        if IssueType.NEAR_DUPLICATES.value in issue_types:
            self.info[IssueType.NEAR_DUPLICATES.value] = {
                SETS: self._get_duplicate_sets(
                    issue_type_hash_mapping[IssueType.NEAR_DUPLICATES.value]
                )
            }
            self._remove_exact_duplicates_from_near()

    def _remove_exact_duplicates_from_near(self) -> None:
        updated_sets = []
        for s in self.info[IssueType.NEAR_DUPLICATES.value][SETS]:
            if s not in self.info[IssueType.EXACT_DUPLICATES.value][SETS]:
                updated_sets.append(s)
        self.info[IssueType.NEAR_DUPLICATES.value][SETS] = updated_sets

    @staticmethod
    def _get_duplicate_sets(hash_image_mapping: Dict[str, str]) -> List[str]:
        duplicate_sets = []
        for hash, images in hash_image_mapping.items():
            if len(images) > 1:
                duplicate_sets.append(images)
        return duplicate_sets<|MERGE_RESOLUTION|>--- conflicted
+++ resolved
@@ -16,16 +16,10 @@
     issue_name: str = DUPLICATE
     visualization: str = "image_sets"
 
-<<<<<<< HEAD
     def __init__(self, params: Dict[str, Any]) -> None:
         super().__init__(params)
         self.issue_types: List[str] = list(params.keys())
-=======
-    def __init__(self, params):
-        super().__init__()
-        self.issue_types = list(params.keys())
         self.set_params(params)
->>>>>>> 749f6c77
 
     def get_default_params(self) -> Dict[str, Any]:
         return {
@@ -33,13 +27,8 @@
             IssueType.NEAR_DUPLICATES.value: {"hash_type": "whash", "hash_size": 8},
         }
 
-<<<<<<< HEAD
     def set_params(self, params: Dict[str, Any]) -> None:
-        updated_params = {}
-=======
-    def set_params(self, params):
         self.params = self.get_default_params()
->>>>>>> 749f6c77
         for issue_type in self.params:
             non_none_params = {
                 k: v for k, v in params.get(issue_type, {}).items() if v is not None
@@ -58,11 +47,7 @@
         else:
             raise ValueError("Hash type not supported")
 
-<<<<<<< HEAD
-    def _get_issue_types_to_compute(self, imagelab_info: Dict[str, Any]) -> List[str]:
-=======
-    def _get_issue_types_to_compute(self, issue_types, imagelab_info):
->>>>>>> 749f6c77
+    def _get_issue_types_to_compute(self, issue_types: List[str], imagelab_info: Dict[str, Any]) -> List[str]:
         """Gets issue type for which computation needs to be done
 
         Only exact duplicate results are reused.
@@ -85,7 +70,6 @@
             to_compute.append(IssueType.NEAR_DUPLICATES.value)
         return to_compute
 
-<<<<<<< HEAD
     def find_issues(
         self,
         *,
@@ -93,19 +77,13 @@
         imagelab_info: Optional[Dict[str, Any]] = None,
         **kwargs: Any,
     ) -> None:
+
         super().find_issues(**kwargs)
         assert imagelab_info is not None
         assert filepaths is not None
 
-        to_compute = self._get_issue_types_to_compute(imagelab_info)
-        issue_type_hash_mapping: Dict[str, Any] = {
-            issue_type: {} for issue_type in to_compute
-        }
-=======
-    def find_issues(self, filepaths, imagelab_info):
         to_compute = self._get_issue_types_to_compute(self.issue_types, imagelab_info)
         issue_type_hash_mapping = {issue_type: {} for issue_type in to_compute}
->>>>>>> 749f6c77
 
         for path in tqdm(filepaths):
             image = Image.open(path)
@@ -147,15 +125,12 @@
                 lambda x: True if x in duplicated_images else False
             )
 
-<<<<<<< HEAD
     def _update_info(
         self,
+        issue_types: List[str],
         issue_type_hash_mapping: Dict[str, Any],
         imagelab_info: Dict[str, Any],
     ) -> None:
-        if IssueType.EXACT_DUPLICATES.value in imagelab_info:
-=======
-    def _update_info(self, issue_types, issue_type_hash_mapping, imagelab_info):
         if IssueType.EXACT_DUPLICATES.value in issue_type_hash_mapping:
             self.info[IssueType.EXACT_DUPLICATES.value] = {
                 SETS: self._get_duplicate_sets(
@@ -163,7 +138,6 @@
                 )
             }
         else:
->>>>>>> 749f6c77
             self.info[IssueType.EXACT_DUPLICATES.value] = {
                 SETS: imagelab_info[IssueType.EXACT_DUPLICATES.value][SETS]
             }
