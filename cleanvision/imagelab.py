<<<<<<< HEAD
import os
import pickle
from typing import TypeVar
=======
from typing import List, Dict, Any, Optional, Tuple
from cleanvision.utils.base_issue_manager import IssueManager
>>>>>>> 29ea819c

import pandas as pd

from cleanvision.issue_managers import (
    IssueType,
    IssueManagerFactory,
    ISSUE_MANAGER_REGISTRY,
)
from cleanvision.utils.constants import (
    IMAGE_PROPERTY,
    DUPLICATE,
    IMAGE_PROPERTY_ISSUE_TYPES_LIST,
    DUPLICATE_ISSUE_TYPES_LIST,
    SETS,
)
from cleanvision.utils.utils import get_filepaths, deep_update_dict
from cleanvision.utils.viz_manager import VizManager

OBJECT_FILENAME = "imagelab.pkl"
TImagelab = TypeVar("TImagelab", bound="Imagelab")


class Imagelab:
<<<<<<< HEAD
    def __init__(self, data_path):
        self.filepaths = get_filepaths(data_path)
        self.num_images = len(self.filepaths)
        if self.num_images == 0:
            raise ValueError(f"No images found in the specified path:{data_path}")
        self.info = {"statistics": {}}
        self.issue_summary = pd.DataFrame(columns=["issue_type"])
        self.issues = pd.DataFrame(index=self.filepaths)
        self.issue_types = []
        self.issue_managers = {}
        # can be loaded from a file later
        self.config = self._set_default_config()
        self.path = ""
=======
    def __init__(self, data_path: str) -> None:
        self.filepaths: List[str] = get_filepaths(data_path)
        self.num_images: int = len(self.filepaths)
        self.info: Dict[str, Any] = {"statistics": {}}
        self.issue_summary: pd.DataFrame = pd.DataFrame(columns=["issue_type"])
        self.issues: pd.DataFrame = pd.DataFrame(index=self.filepaths)
        self.issue_types: List[str] = []
        self.issue_managers: Dict[str, IssueManager] = {}
        # can be loaded from a file later
        self.config: Dict[str, Any] = self._set_default_config()
>>>>>>> 29ea819c

    def _set_default_config(self) -> Dict[str, Any]:
        return {
            "visualize_num_images_per_row": 4,
            "report_num_top_issues_values": [3, 5, 10, len(self.issue_types)],
            "report_examples_per_issue_values": [4, 8, 16, 32],
            "report_max_prevalence": 0.5,
            "default_issue_types": [
                IssueType.DARK,
                IssueType.LIGHT,
                IssueType.ODD_ASPECT_RATIO,
                IssueType.LOW_INFORMATION,
                IssueType.EXACT_DUPLICATES,
                IssueType.NEAR_DUPLICATES,
                IssueType.BLURRY,
                IssueType.GRAYSCALE,
            ],
        }

    def list_default_issue_types(self) -> None:
        print("Default issue type checked by Imagelab:\n")
        print(
            *[issue_type.value for issue_type in self.config["default_issue_types"]],
            sep="\n",
        )

<<<<<<< HEAD
    def list_possible_issue_types(self):
        # todo: sort this list
=======
    def list_possible_issue_types(self) -> None:
>>>>>>> 29ea819c
        print("All possible issues checked by Imagelab:\n")
        issue_types = {issue_type.value for issue_type in IssueType}
        issue_types.update(ISSUE_MANAGER_REGISTRY.keys())
        print(*issue_types, sep="\n")

    def _get_issues_to_compute(
        self, issue_types_with_params: Optional[Dict[str, Any]]
    ) -> Dict[str, Any]:
        if not issue_types_with_params:
            to_compute_issues_with_params: Dict[str, Any] = {
                issue_type.value: {}
                for issue_type in self.config["default_issue_types"]
            }
        else:
            to_compute_issues_with_params = {
                issue_type_str: params
                for issue_type_str, params in issue_types_with_params.items()
            }
        return to_compute_issues_with_params

    def find_issues(self, issue_types: Optional[Dict[str, Any]] = None) -> None:
        to_compute_issues_with_params = self._get_issues_to_compute(issue_types)
        print(
            f"Checking for {', '.join([issue_type for issue_type in to_compute_issues_with_params.keys()])} images ..."
        )

        # update issue_types
        self.issue_types = list(
            set(self.issue_types).union(set(to_compute_issues_with_params.keys()))
        )

        # set issue managers
        issue_type_groups = self._get_issue_type_groups(to_compute_issues_with_params)
        self._set_issue_managers(issue_type_groups)

        # find issues
        for issue_type_group in issue_type_groups:
            issue_manager = self.issue_managers[issue_type_group]
            issue_manager.find_issues(filepaths=self.filepaths, imagelab_info=self.info)

            # update issues, issue_summary and info
            self._update_issues(issue_manager.issues)
            self._update_issue_summary(issue_manager.summary)
            self._update_info(issue_manager.info)

        self.issue_summary = self.issue_summary.sort_values(
            by=["num_images"], ascending=False
        )
        self.issue_summary = self.issue_summary.reset_index(drop=True)
        return

    def _update_info(self, issue_manager_info: Dict[str, Any]) -> None:
        deep_update_dict(self.info, issue_manager_info)

<<<<<<< HEAD
    def _update_issue_summary(self, issue_manager_summary):
        # Remove results for issue types computed again
=======
    def _update_issue_summary(self, issue_manager_summary: pd.DataFrame) -> None:
>>>>>>> 29ea819c
        self.issue_summary = self.issue_summary[
            ~self.issue_summary["issue_type"].isin(issue_manager_summary["issue_type"])
        ]
        # concat new results
        self.issue_summary = pd.concat(
            [self.issue_summary, issue_manager_summary], axis=0, ignore_index=True
        )

    def _update_issues(self, issue_manager_issues: pd.DataFrame) -> None:
        columns_to_update, new_columns = [], []
        for column in issue_manager_issues.columns:
            if column in self.issues.columns:
                columns_to_update.append(column)
            else:
                new_columns.append(column)
        for column_name in columns_to_update:
            self.issues[column_name] = issue_manager_issues[column_name]
        self.issues = self.issues.join(issue_manager_issues[new_columns], how="left")

    def _get_issue_type_groups(
        self, issue_types_with_params: Dict[str, Any]
    ) -> Dict[str, Any]:
        issue_type_groups = {}

        for issue_type, params in issue_types_with_params.items():
            group_name = None
            if issue_type in IMAGE_PROPERTY_ISSUE_TYPES_LIST:
                group_name = IMAGE_PROPERTY
            elif issue_type in DUPLICATE_ISSUE_TYPES_LIST:
                group_name = DUPLICATE
            else:
                issue_type_groups[issue_type] = params

            if group_name:
                if issue_type_groups.get(group_name):
                    issue_type_groups[group_name][issue_type] = params
                else:
                    issue_type_groups[group_name] = {issue_type: params}
        return issue_type_groups

    def _set_issue_managers(self, issue_type_groups: Dict[str, Any]) -> None:
        for issue_type_group, params in issue_type_groups.items():
            self.issue_managers[issue_type_group] = IssueManagerFactory.from_str(
                issue_type_group
            )()

    def _get_topk_issues(self, num_top_issues: int, max_prevalence: float) -> List[str]:
        topk_issues = []
        # Assumes issue_summary is sorted in descending order
        for row in self.issue_summary.itertuples(index=False):
            if getattr(row, "num_images") / self.num_images < max_prevalence:
                topk_issues.append(getattr(row, "issue_type"))
            else:
                print(
                    f"Removing {getattr(row, 'issue_type')} from potential issues in the dataset as it exceeds "
                    f"max_prevalence={max_prevalence} "
                )
        return topk_issues[:num_top_issues]

    def _get_report_args(
        self, verbosity: int, user_supplied_args: Dict[str, Any]
    ) -> Dict[str, Any]:
        report_args = {
            "num_top_issues": self.config["report_num_top_issues_values"][
                verbosity - 1
            ],
            "max_prevalence": self.config["report_max_prevalence"],
            "examples_per_issue": self.config["report_examples_per_issue_values"][
                verbosity - 1
            ],
        }

        non_none_args = {
            arg: value for arg, value in user_supplied_args.items() if value is not None
        }

        return {**report_args, **non_none_args}

    def report(
        self,
        issue_types: Optional[List[str]] = None,
        num_top_issues: Optional[int] = None,
        max_prevalence: Optional[float] = None,
        examples_per_issue: Optional[int] = None,
        verbosity: int = 1,
    ) -> None:
        assert isinstance(verbosity, int) and 0 < verbosity < 5

        user_supplied_args = locals()
        report_args = self._get_report_args(verbosity, user_supplied_args)

        if issue_types:
            computed_issue_types = issue_types
        else:
            print("Top issues in the dataset\n")
            computed_issue_types = self._get_topk_issues(
                report_args["num_top_issues"], report_args["max_prevalence"]
            )
        issue_summary = self.issue_summary[
            self.issue_summary["issue_type"].isin(computed_issue_types)
        ]
        self.print_issue_summary(issue_summary)

        self.visualize(computed_issue_types, report_args["examples_per_issue"])

<<<<<<< HEAD
    def print_issue_summary(self, issue_summary):
        issue_summary_copy = issue_summary.copy()
        issue_summary_copy.dropna(axis=1, how="all", inplace=True)
        issue_summary_copy.fillna("N/A", inplace=True)
        print(issue_summary_copy.to_markdown(), "\n")

    def _get_issue_manager(self, issue_type_str):
=======
    def _get_issue_manager(self, issue_type_str: str) -> IssueManager:
>>>>>>> 29ea819c
        if issue_type_str in IMAGE_PROPERTY_ISSUE_TYPES_LIST:
            return self.issue_managers[IMAGE_PROPERTY]
        elif issue_type_str in DUPLICATE_ISSUE_TYPES_LIST:
            return self.issue_managers[DUPLICATE]
        else:
            return self.issue_managers[issue_type_str]

    def _visualize(
        self,
        issue_type_str: str,
        examples_per_issue: int,
        cell_size: Tuple[int, int],
    ) -> None:
        issue_manager = self._get_issue_manager(issue_type_str)
        viz_name = issue_manager.visualization

        if viz_name == "individual_images":
            sorted_df = self.issues.sort_values(by=[f"{issue_type_str}_score"])
            sorted_df = sorted_df[sorted_df[f"{issue_type_str}_bool"] == 1]
            if len(sorted_df) < examples_per_issue:
                print(
                    f"Found {len(sorted_df)} examples of {issue_type_str} issue in the dataset."
                )
            else:
                print(f"\nTop {examples_per_issue} images with {issue_type_str} issue")

            sorted_filepaths = sorted_df.index[:examples_per_issue].tolist()
            if sorted_filepaths:
                VizManager.individual_images(
                    filepaths=sorted_filepaths,
                    ncols=self.config["visualize_num_images_per_row"],
                    cell_size=cell_size,
                    cmap="gray"
                    if issue_type_str == IssueType.GRAYSCALE.value
                    else None,
                )
        elif viz_name == "image_sets":
            image_sets = self.info[issue_type_str][SETS][:examples_per_issue]
            if len(image_sets) < examples_per_issue:
                print(
                    f"Found {len(image_sets)} sets of images with {issue_type_str} issue in the dataset."
                )
            else:
                print(
                    f"\nTop {examples_per_issue} sets of images with {issue_type_str} issue"
                )
            if image_sets:
                VizManager.image_sets(
                    image_sets,
                    ncols=self.config["visualize_num_images_per_row"],
                    cell_size=cell_size,
                )

    def visualize(
        self,
        issue_types: List[str],
        examples_per_issue: int = 4,
        cell_size: Tuple[int, int] = (2, 2),
    ) -> None:
        for issue_type in issue_types:
            self._visualize(issue_type, examples_per_issue, cell_size)

<<<<<<< HEAD
    def get_stats(self):
        return self.info["statistics"]

    def save(self, path: str) -> None:
        """Saves this ImageLab to file (all files are in folder at path/).
        Your saved Imagelab should be loaded from the same version of the CleanVision package.
        This method does not save your image files.
        """
        if os.path.exists(path):
            print(
                f"WARNING: Existing files will be overwritten by newly saved files at: {path}"
            )
        else:
            os.mkdir(path)

        self.path = path
        object_file = os.path.join(self.path, OBJECT_FILENAME)
        with open(object_file, "wb") as f:
            pickle.dump(self, f)

        print(f"Saved Imagelab to folder: {path}")
        print(
            "The data path and dataset must be not be changed to maintain consistent state when loading this Imagelab"
        )

    @classmethod
    def load(cls, path: str, data_path=None) -> TImagelab:
        """Loads Imagelab from file.
        `path` is the path to the saved Imagelab, not pickle file.
        `data_path` is the path to image dataset previously used in Imagelab.
        If the `data_path` is changed, Imagelab will not be loaded as some of its functionalities depend on it.
        You should be using the same version of the CleanVision package previously used when saving the Imagelab.
        """
        if not os.path.exists(path):
            raise ValueError(f"No folder found at specified path: {path}")

        object_file = os.path.join(path, OBJECT_FILENAME)
        with open(object_file, "rb") as f:
            imagelab = pickle.load(f)

        if data_path is not None:
            filepaths = get_filepaths(data_path)
            if set(filepaths) != set(imagelab.filepaths):
                raise ValueError(
                    "Absolute path of image(s) has changed in the dataset. Cannot load Imagelab."
                )
        print("Successfully loaded Imagelab")
        return imagelab
=======
    # Todo: Improve mypy dict typechecking so this does not return any
    def get_stats(self) -> Any:
        return self.info["statistics"]
>>>>>>> 29ea819c
<|MERGE_RESOLUTION|>--- conflicted
+++ resolved
@@ -1,11 +1,9 @@
-<<<<<<< HEAD
 import os
 import pickle
 from typing import TypeVar
-=======
+
 from typing import List, Dict, Any, Optional, Tuple
 from cleanvision.utils.base_issue_manager import IssueManager
->>>>>>> 29ea819c
 
 import pandas as pd
 
@@ -29,24 +27,11 @@
 
 
 class Imagelab:
-<<<<<<< HEAD
-    def __init__(self, data_path):
-        self.filepaths = get_filepaths(data_path)
-        self.num_images = len(self.filepaths)
-        if self.num_images == 0:
-            raise ValueError(f"No images found in the specified path:{data_path}")
-        self.info = {"statistics": {}}
-        self.issue_summary = pd.DataFrame(columns=["issue_type"])
-        self.issues = pd.DataFrame(index=self.filepaths)
-        self.issue_types = []
-        self.issue_managers = {}
-        # can be loaded from a file later
-        self.config = self._set_default_config()
-        self.path = ""
-=======
     def __init__(self, data_path: str) -> None:
         self.filepaths: List[str] = get_filepaths(data_path)
         self.num_images: int = len(self.filepaths)
+        if self.num_images == 0:
+            raise ValueError(f"No images found in the specified path:{data_path}")
         self.info: Dict[str, Any] = {"statistics": {}}
         self.issue_summary: pd.DataFrame = pd.DataFrame(columns=["issue_type"])
         self.issues: pd.DataFrame = pd.DataFrame(index=self.filepaths)
@@ -54,7 +39,7 @@
         self.issue_managers: Dict[str, IssueManager] = {}
         # can be loaded from a file later
         self.config: Dict[str, Any] = self._set_default_config()
->>>>>>> 29ea819c
+        self.path = ""
 
     def _set_default_config(self) -> Dict[str, Any]:
         return {
@@ -81,12 +66,7 @@
             sep="\n",
         )
 
-<<<<<<< HEAD
-    def list_possible_issue_types(self):
-        # todo: sort this list
-=======
     def list_possible_issue_types(self) -> None:
->>>>>>> 29ea819c
         print("All possible issues checked by Imagelab:\n")
         issue_types = {issue_type.value for issue_type in IssueType}
         issue_types.update(ISSUE_MANAGER_REGISTRY.keys())
@@ -141,12 +121,10 @@
     def _update_info(self, issue_manager_info: Dict[str, Any]) -> None:
         deep_update_dict(self.info, issue_manager_info)
 
-<<<<<<< HEAD
+    def _update_issue_summary(self, issue_manager_summary: pd.DataFrame) -> None:
+        # Remove results for issue types computed again
     def _update_issue_summary(self, issue_manager_summary):
         # Remove results for issue types computed again
-=======
-    def _update_issue_summary(self, issue_manager_summary: pd.DataFrame) -> None:
->>>>>>> 29ea819c
         self.issue_summary = self.issue_summary[
             ~self.issue_summary["issue_type"].isin(issue_manager_summary["issue_type"])
         ]
@@ -191,7 +169,7 @@
         for issue_type_group, params in issue_type_groups.items():
             self.issue_managers[issue_type_group] = IssueManagerFactory.from_str(
                 issue_type_group
-            )()
+            )(params)
 
     def _get_topk_issues(self, num_top_issues: int, max_prevalence: float) -> List[str]:
         topk_issues = []
@@ -252,17 +230,14 @@
 
         self.visualize(computed_issue_types, report_args["examples_per_issue"])
 
-<<<<<<< HEAD
     def print_issue_summary(self, issue_summary):
         issue_summary_copy = issue_summary.copy()
         issue_summary_copy.dropna(axis=1, how="all", inplace=True)
         issue_summary_copy.fillna("N/A", inplace=True)
         print(issue_summary_copy.to_markdown(), "\n")
 
-    def _get_issue_manager(self, issue_type_str):
-=======
+
     def _get_issue_manager(self, issue_type_str: str) -> IssueManager:
->>>>>>> 29ea819c
         if issue_type_str in IMAGE_PROPERTY_ISSUE_TYPES_LIST:
             return self.issue_managers[IMAGE_PROPERTY]
         elif issue_type_str in DUPLICATE_ISSUE_TYPES_LIST:
@@ -325,8 +300,8 @@
         for issue_type in issue_types:
             self._visualize(issue_type, examples_per_issue, cell_size)
 
-<<<<<<< HEAD
-    def get_stats(self):
+    # Todo: Improve mypy dict typechecking so this does not return any
+    def get_stats(self) -> Any:
         return self.info["statistics"]
 
     def save(self, path: str) -> None:
@@ -373,9 +348,4 @@
                     "Absolute path of image(s) has changed in the dataset. Cannot load Imagelab."
                 )
         print("Successfully loaded Imagelab")
-        return imagelab
-=======
-    # Todo: Improve mypy dict typechecking so this does not return any
-    def get_stats(self) -> Any:
-        return self.info["statistics"]
->>>>>>> 29ea819c
+        return imagelab